--- conflicted
+++ resolved
@@ -53,21 +53,7 @@
                                                                        region))['results']
             app.logger.info("Requesting region %s", region)
 
-<<<<<<< HEAD
-            # Setup uuid filter
-            uuid_filter = fes.PropertyIsEqualTo(propertyname='sys.siteuuid', literal="{%s}" % uuid)
-
-            # Make CSW request
-            try:
-                c.getrecords2([uuid_filter], esn='full', maxrecords=999999)
-            except:
-                app.logger.exception("Failed to connect to geoportal, skipping %s", region)
-                continue
-
-            for name, record in c.records.iteritems():
-=======
             for record in records:
->>>>>>> 3a654537
                 try:
                     # @TODO: unfortunately CSW does not provide us with contact info, so
                     # we must request it manually
